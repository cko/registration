/* Imports */
@font-face {
  font-family: 'geo-sans-light';
  src: url("fonts/geo_sans_light/GeosansLight.ttf");
}

/* Base */
* {
  box-sizing: border-box;
}

body {
  background: #204F80;
  color: white;
  margin: 0;
  padding: 0;
  line-height: 1;
  font-family: -apple-system, "Helvetica Neue", sans-serif;
  font-size: 1.2em;
  line-height: 1.5em;
  -webkit-font-smoothing: antialiased;
}

h1, h2, h3, h4, h5, h6, label, button {
  font-family: 'geo-sans-light', sans-serif;
  font-weight: bold;
}

h1, h2, h3 {
  color: #FFD600;
}


/* Header Styles */
header {
  width: 100%;
  margin: 0;
  padding: 0;
}
header .sky {
  display: block;
  height: 50px;
  width: 100%;
  background: #5FB1FC;
}
header .header-img {
  width: 100%;
}

/* Layouts */
.column {
  display: inline-block;
  width: 38%;
  margin: 0 6%;
  padding: 0 20px;
  vertical-align: top;
}

.column:first-of-type {
  margin-right: 3%;
  clear: left;
}
.column:last-of-type {
  margin-left: 3%;
  clear: right;
}
<<<<<<< HEAD
.admin td, th {
    padding:4px;
    max-width:300px;
=======

.container{
  display: block;
  width: 100%;
  clear: both;
  padding: 0 5%;
>>>>>>> f2460089
}

/* Form Elements */
form label {
  display: block;
  width: 100%;
  font-size: 1rem;
  line-height: 1;
  margin: 20px 0;
  color: #DCEEFF;
}

form label input,
form label textarea,
button {
  display: block;
  width: 100%;
  font-size: 1em;
  margin-top: 2px;
  padding: 16px 20px;
  border-radius: 3px;
  background: #346CA5;
  color: white;
  border: none;
  outline: none;
  box-sizing: border-box !important;
  border: 1px solid transparent;
  box-shadow: 0px 0px 4px transparent;
  transition: border-color 0.4s, box-shadow 0.4s;
}

form label input:focus,
form label textarea:focus {
  border-color: #FFD600;
  box-shadow: 0px 0px 4px #FFD600;
}

form label input:invalid:not(:focus),
form label textarea:invalid:not(:focus) {
  border-color: #D91414;
  box-shadow: 0px 0px 4px #D91414;
}

form label textarea {
  line-height: 1.4;
}

button {
  width: 80%;
  margin: 40px auto;
  background: #FFD600;
  border: none;
  color: #2C2C31;
  font-size: 1.5em;
  cursor: pointer;
  transition: color 0.2s, background 0.3s;
}

button:hover {
  background: #FFC027;
  color: white;
}

::-webkit-input-placeholder { /* Chrome */
  color: #204F80;
}
:-ms-input-placeholder { /* IE 10+ */
  color: #204F80;
}
::-moz-placeholder { /* Firefox 19+ */
  color: #204F80;
  opacity: 1;
}
:-moz-placeholder { /* Firefox 4 - 18 */
  color: #204F80;
  opacity: 1;
}<|MERGE_RESOLUTION|>--- conflicted
+++ resolved
@@ -29,7 +29,14 @@
 h1, h2, h3 {
   color: #FFD600;
 }
-
+p {
+
+}
+p.help-text {
+  font-family: -apple-system,"Helvetica Neue",sans-serif;
+  font-size: 12px;
+  font-weight: 300;
+}
 
 /* Header Styles */
 header {
@@ -45,44 +52,60 @@
 }
 header .header-img {
   width: 100%;
+}
+header .logo {
+  top: -20px;
+  position: absolute;
+  left: 0;
+  right: 0;
+  margin-left: auto;
+  margin-right: auto;
+  position: absolute;
+}
+
+.flash {
+  width: 80%;
+  margin: 0 10%;
+  padding-left: 10px;
+  background-color: #346CA5;
 }
 
 /* Layouts */
 .column {
   display: inline-block;
-  width: 38%;
-  margin: 0 6%;
-  padding: 0 20px;
+  width: 44%;
+  margin: 0 3%;
+  padding: 0px;
   vertical-align: top;
+  float: left;
 }
 
 .column:first-of-type {
-  margin-right: 3%;
-  clear: left;
+  /*margin-right: 0%;*/
+  /*clear: left;*/
 }
 .column:last-of-type {
-  margin-left: 3%;
-  clear: right;
-}
-<<<<<<< HEAD
+  /*margin-left: 0%;*/
+  /*clear: right;*/
+}
+
 .admin td, th {
     padding:4px;
     max-width:300px;
-=======
+}
 
 .container{
   display: block;
-  width: 100%;
+  width: 80%;
+  margin: 0 10%;
   clear: both;
-  padding: 0 5%;
->>>>>>> f2460089
 }
 
 /* Form Elements */
 form label {
   display: block;
   width: 100%;
-  font-size: 1rem;
+  font-size: 1.1rem;
   line-height: 1;
   margin: 20px 0;
   color: #DCEEFF;
@@ -129,7 +152,7 @@
   background: #FFD600;
   border: none;
   color: #2C2C31;
-  font-size: 1.5em;
+  font-size: 1.3em;
   cursor: pointer;
   transition: color 0.2s, background 0.3s;
 }
@@ -152,4 +175,27 @@
 :-moz-placeholder { /* Firefox 4 - 18 */
   color: #204F80;
   opacity: 1;
+}
+
+@media(min-width: 0px){
+  .column {
+    width: 94%;
+  }
+  .column.mlh {
+    display: none;
+  }
+  header .logo {
+    height: 200px;
+  }
+}
+@media(min-width: 850px){
+  .column {
+    width: 44%;
+  }
+  .column.mlh{
+    display: inline-block;
+  }
+  header .logo {
+    height: 240px;
+  }
 }