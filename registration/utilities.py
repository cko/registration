import collections

# The status codes and their meanings
# These are the statuses that a user account can be in
# Here's how HackNC does it:
# open > aaccepted / rejected / travel +accepted / notravel +accepted / waitlisted
# waitlisted > accepted / travel +accepted / notravel +accepted
# accepted / travel +accepted / notravel +accepted > checked-in
StatusCodes = {
    'o': {
        # The database code
        "code": "o",
        # The name to show the user
        "friendly_name": "Open", 
        # Some help text about what it means
        "help_text": "Applications are still open!  Make any changes you want - we'll submit for you when they close.",
        # Whether this state allows the user to edit their application
        "editable_state": True
    },
    'p': {
        "code" : "p",
        "friendly_name": "Pending",
        "help_text": "Your application has been submitted!  We're still reviewing, so check back often!",
        "editable_state": False
    },
    'a': {    
        "code": "a",
        "friendly_name": "Accepted",
        "help_text": "Congrats - You're accepted!  Keep an eye on your email for further actions.",
        "editable_state": False
    },
    'r': {
        "code": "r",
        "friendly_name": "Not Accepted",
        "help_text": "Unfortunately, we couldn't reserve a spot for you this year.  Don't be discouraged - there were a ton of hackers that wanted in.  If you think there may have been a mistake, send mail to hello@hacknc.com",
        "editable_state": False
    },
    'w': {
        "code": "w",
        "friendly_name": "Waitlisted",
        "help_text": "Sit tight!  We're trying to find you a spot.  Check back often!",
        "editable_state": False
    },
    't': {
        "code": "t",
        "friendly_name": "Accepted with Travel",
        "help_text": "Congrats - You're accepted with a travel reimbursement!  Keep an eye on your email for further actions.  Questions about travel can be directed to travel@hacknc.com",
        "editable_state": False
    },
    'n': {
        "code": "n",
        "friendly_name": "Accepted without Travel",
        "help_text": "Congrats - You're accepted!  Unfortunately, we can't compensate you for travel.  If you have any questions, shoot us an email at hello@hacknc.com",
        "editable_state": False
    },
    'u': {
        "code": "x",
        "friendly_name": "Unknown",
        "help_text": "You've been marked with a status code we don't recognize.  It's probably temporary, but if you have any questions, email hello@hacknc.com :)",
        "editable_state": True
    }
}

# The list of keys the user is allowed to get/set, plus metadata for the view.
# Since it's 1:1, we should keep the meta here.
hacker_get_set_dict = collections.OrderedDict([
    ("what_to_learn" , { 
        # The field name to shwo the user
        "friendly_name": "What do you want to learn?",
        # Some help text to explain what they should put
        "help_text": "Whether it be virtual reality, the internet of things, or how to scrape together your first webpage, let us know what you're interested in learning!",
        # What sort of form is this?
        "formtype": "textarea",
        # Is the field editable regardless of registration_status?
        "always": False
    }),
    ("background", {
        "friendly_name": "Your Background",
        "help_text": "Tell us a little more about you!  How'd you get into tech?",
        "formtype": "textarea",
        "always": False,
        "pattern": "^.+$"
    }),
    ("github", {
        "friendly_name" : "GitHub URL",
        "help_text" : "A link to your github profile",
<<<<<<< HEAD
        "formtype": "url",
        "always": False
=======
        "formtype": "text",
        "always": False,
        "pattern": "^([Hh][Tt][Tt][Pp][Ss]?:\/\/)?[Gg][Ii][Tt][Hh][Uu][Bb]\.com\/[\w]+$"
>>>>>>> f2460089
    }),
    ("website", {
        "friendly_name" : "Persoanl URL",
        "help_text" : "Could be your website, or a link to something else you're proud of.",
<<<<<<< HEAD
        "formtype": "url",
        "always": False
=======
        "formtype": "text",
        "always": False,
        "pattern": "^([Hh][Tt][Tt][Pp][Ss]?:\/\/)?([\dA-Za-z\.-]+)\.([A-Za-z\.]{2,6})([\/\w \.-]*)*\/?$"
>>>>>>> f2460089
    }),
    ("mac_address", {
        "friendly_name" : "MAC Address",
        "help_text" : "The MAC accress of your laptop's wireless card.  We need this to connect you to our WIFI.",
        "formtype": "text",
        "always": True,
        "pattern": "^([0-9A-Fa-f]{2}[:-]){5}([0-9A-Fa-f]{2})$"
    }),
    ("team_name", {
        "friendly_name": "Team Name",
        "help_text": "Create a team by giving us a team name.  Your teammates can all add the same name and get grouped.  This won't affect your application - it's just for fun!",
        "formtype": "text",
        "always": True,
        "pattern": "^\w+$"
    }),
])

# The MLH View - what she
mlh_friendly_names = collections.OrderedDict([
    ("email", "Email"),
    ("first_name", "First Name"),
    ("last_name", "Last Name"),
    ("gender", "Gender"),
    ("graduation", "Graduation"),
    ("major", "Major"),
    ("phone_number", "Phone Number"),
    ("school_name", "School"),
    ("date_of_birth", "Date of Birth"),
    ("shirt_size", "Shirt Size"), 
    ("special_needs", "Special Needs"),
    ("dietary_restrictions", "Dietary Restrictions")
])

# The list of keys MLH is allowed to set - don't touch this
mlh_settable_keys = [
    "mlh_id", 
    "created_at", 
    "date_of_birth", 
    "email", 
    "first_name", 
    "last_name", 
    "gender", 
    "graduation", 
    "major", 
    "phone_number",
    "school_id",
    "school_name", 
    "shirt_size", 
    "special_needs",
    "dietary_restrictions",
    "updated_at"
]

def get_by_code(code):
    if code in StatusCodes.keys():
        return StatusCodes[code]
    else:
        return StatusCodes['u']<|MERGE_RESOLUTION|>--- conflicted
+++ resolved
@@ -84,26 +84,16 @@
     ("github", {
         "friendly_name" : "GitHub URL",
         "help_text" : "A link to your github profile",
-<<<<<<< HEAD
-        "formtype": "url",
-        "always": False
-=======
         "formtype": "text",
         "always": False,
         "pattern": "^([Hh][Tt][Tt][Pp][Ss]?:\/\/)?[Gg][Ii][Tt][Hh][Uu][Bb]\.com\/[\w]+$"
->>>>>>> f2460089
     }),
     ("website", {
         "friendly_name" : "Persoanl URL",
         "help_text" : "Could be your website, or a link to something else you're proud of.",
-<<<<<<< HEAD
-        "formtype": "url",
-        "always": False
-=======
         "formtype": "text",
         "always": False,
         "pattern": "^([Hh][Tt][Tt][Pp][Ss]?:\/\/)?([\dA-Za-z\.-]+)\.([A-Za-z\.]{2,6})([\/\w \.-]*)*\/?$"
->>>>>>> f2460089
     }),
     ("mac_address", {
         "friendly_name" : "MAC Address",
@@ -123,18 +113,78 @@
 
 # The MLH View - what she
 mlh_friendly_names = collections.OrderedDict([
-    ("email", "Email"),
-    ("first_name", "First Name"),
-    ("last_name", "Last Name"),
-    ("gender", "Gender"),
-    ("graduation", "Graduation"),
-    ("major", "Major"),
-    ("phone_number", "Phone Number"),
-    ("school_name", "School"),
-    ("date_of_birth", "Date of Birth"),
-    ("shirt_size", "Shirt Size"), 
-    ("special_needs", "Special Needs"),
-    ("dietary_restrictions", "Dietary Restrictions")
+    ("email", {
+        "friendly_name": "Email",
+        "help_text": "",
+        "formtype": "email",
+        "always": False
+    }),
+    ("first_name", {
+        "friendly_name": "First Name",
+        "help_text": "",
+        "formtype": "text",
+        "always": False
+    }),
+    ("last_name", {
+        "friendly_name": "Last Name",
+        "help_text": "",
+        "formtype": "text",
+        "always": False
+    }),
+    ("gender", {
+        "friendly_name": "Gender",
+        "help_text": "",
+        "formtype": "text",
+        "always": False
+    }),
+    ("graduation", {
+        "friendly_name": "Graduation",
+        "help_text": "",
+        "formtype": "text",
+        "always": False
+    }),
+    ("major",{
+        "friendly_name": "Major",
+        "help_text": "",
+        "formtype": "text",
+        "always": False
+    }),
+    ("phone_number", {
+        "friendly_name": "Phone Number",
+        "help_text": "",
+        "formtype": "tel",
+        "always": False
+    }),
+    ("school_name", {
+        "friendly_name": "School",
+        "help_text": "",
+        "formtype": "text",
+        "always": False
+    }),
+    ("date_of_birth", {
+        "friendly_name": "Date of Birth",
+        "help_text": "",
+        "formtype": "text",
+        "always": False
+    }),
+    ("shirt_size", {
+        "friendly_name": "Shirt Size",
+        "help_text": "",
+        "formtype": "text",
+        "always": False
+    }), 
+    ("special_needs", {
+        "friendly_name": "Special Needs",
+        "help_text": "",
+        "formtype": "text",
+        "always": False
+    }),
+    ("dietary_restrictions", {
+        "friendly_name": "Dietary Restrictions",
+        "help_text": "",
+        "formtype": "text",
+        "always": False
+    })
 ])
 
 # The list of keys MLH is allowed to set - don't touch this
@@ -161,4 +211,10 @@
     if code in StatusCodes.keys():
         return StatusCodes[code]
     else:
-        return StatusCodes['u']+        return StatusCodes['u']
+
+def merge_two_dicts(x, y):
+    '''Given two dicts, merge them into a new dict as a shallow copy.'''
+    z = x.copy()
+    z.update(y)
+    return z